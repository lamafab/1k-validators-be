{
  "name": "1k-validators-be",
  "version": "1.1.5",
  "description": "Services for running the Thousand Validator Program.",
  "main": "index.js",
  "scripts": {
    "build": "tsc",
    "docker": "docker-compose rm -f; docker-compose build --no-cache; docker-compose up",
    "clean": "rm validator.db",
    "lint": "tsc --noEmit && eslint 'src/**/*.{js,ts,tsx}' --quiet",
    "lint:fix": "tsc --noEmit && eslint 'src/**/*.{js,ts,tsx}' --quiet --fix",
    "start": "NODE_OPTIONS='--max-old-space-size=4096' ts-node src/index.ts start",
    "js:start": "NODE_OPTIONS='--max-old-space-size=4096' node build/index.js start",
    "test": "ava test/**/*.spec.ts --timeout=10m",
    "test:api": "ts-node test/api/chaindata.ts"
  },
  "author": "Web3 Foundation <teched@web3.foundation>",
  "license": "GPL-3.0",
  "dependencies": {
<<<<<<< HEAD
    "@octokit/rest": "^17.6.0",
    "@polkadot/api": "^1.11.2",
=======
    "@octokit/rest": "^17.5.1",
    "@polkadot/api": "^1.10.1",
>>>>>>> 17891cac
    "@polkadot/keyring": "^2.8.1",
    "@types/cron": "^1.7.1",
    "@types/koa": "^2.11.3",
    "@types/koa-bodyparser": "^4.3.0",
    "@types/nedb": "^1.8.9",
<<<<<<< HEAD
    "@types/node": "^13.13.4",
=======
    "@types/node": "^13.13.1",
>>>>>>> 17891cac
    "@types/semver": "^7.1.0",
    "@types/ws": "^7.2.4",
    "commander": "^5.1.0",
    "cron": "^1.8.2",
    "eslint-config-prettier": "^6.10.1",
    "eslint-plugin-prettier": "^3.1.3",
    "koa": "^2.11.0",
    "koa-bodyparser": "^4.3.0",
    "koa2-cors": "^2.0.6",
    "matrix-js-sdk": "^5.0.1",
    "mongodb": "^3.5.6",
    "mongodb-memory-server": "^6.5.2",
    "mongoose": "^5.9.9",
    "nedb": "lasalvavida/nedb#stream-large-files",
    "prettier": "^2.0.4",
    "reconnecting-websocket": "^4.4.0",
    "semver": "^7.3.2",
<<<<<<< HEAD
    "ts-node": "^8.9.1",
=======
    "ts-node": "^8.8.2",
>>>>>>> 17891cac
    "typescript": "^3.7.5",
    "winston": "^3.2.1",
    "ws": "^7.2.5"
  },
  "devDependencies": {
    "@ava/typescript": "^1.1.0",
<<<<<<< HEAD
    "@typescript-eslint/eslint-plugin": "^2.29.0",
    "@typescript-eslint/parser": "^2.29.0",
    "ava": "^3.8.1",
=======
    "@typescript-eslint/eslint-plugin": "^2.28.0",
    "@typescript-eslint/parser": "^2.28.0",
    "ava": "^3.7.1",
>>>>>>> 17891cac
    "eslint": "^6.8.0",
    "eslint-plugin-security": "^1.4.0"
  },
  "config": {
    "mongodbMemoryServer": {
      "debug": "on"
    }
  },
  "ava": {
    "failFast": false,
    "verbose": true,
    "extensions": [
      "ts"
    ],
    "require": [
      "ts-node/register"
    ]
  }
}<|MERGE_RESOLUTION|>--- conflicted
+++ resolved
@@ -17,23 +17,14 @@
   "author": "Web3 Foundation <teched@web3.foundation>",
   "license": "GPL-3.0",
   "dependencies": {
-<<<<<<< HEAD
     "@octokit/rest": "^17.6.0",
     "@polkadot/api": "^1.11.2",
-=======
-    "@octokit/rest": "^17.5.1",
-    "@polkadot/api": "^1.10.1",
->>>>>>> 17891cac
     "@polkadot/keyring": "^2.8.1",
     "@types/cron": "^1.7.1",
     "@types/koa": "^2.11.3",
     "@types/koa-bodyparser": "^4.3.0",
     "@types/nedb": "^1.8.9",
-<<<<<<< HEAD
     "@types/node": "^13.13.4",
-=======
-    "@types/node": "^13.13.1",
->>>>>>> 17891cac
     "@types/semver": "^7.1.0",
     "@types/ws": "^7.2.4",
     "commander": "^5.1.0",
@@ -51,26 +42,16 @@
     "prettier": "^2.0.4",
     "reconnecting-websocket": "^4.4.0",
     "semver": "^7.3.2",
-<<<<<<< HEAD
     "ts-node": "^8.9.1",
-=======
-    "ts-node": "^8.8.2",
->>>>>>> 17891cac
     "typescript": "^3.7.5",
     "winston": "^3.2.1",
     "ws": "^7.2.5"
   },
   "devDependencies": {
     "@ava/typescript": "^1.1.0",
-<<<<<<< HEAD
     "@typescript-eslint/eslint-plugin": "^2.29.0",
     "@typescript-eslint/parser": "^2.29.0",
     "ava": "^3.8.1",
-=======
-    "@typescript-eslint/eslint-plugin": "^2.28.0",
-    "@typescript-eslint/parser": "^2.28.0",
-    "ava": "^3.7.1",
->>>>>>> 17891cac
     "eslint": "^6.8.0",
     "eslint-plugin-security": "^1.4.0"
   },
